--- conflicted
+++ resolved
@@ -43,11 +43,7 @@
     ])
 
 # %%
-<<<<<<< HEAD
 batch_size = 1024
-=======
-batch_size = 256
->>>>>>> aeeb5649
 model_dir = os.path.join("models", run_label)
 
 # %%
@@ -85,15 +81,9 @@
 )
 
 # %%
-<<<<<<< HEAD
-ad_features = test_dataset.ad_features
-ad_features = ad_features[ad_features[:, 0] != -1]
-reduction_tracker = ReductionTracker(ad_features)
-=======
 ad_fts = test_dataset.ad_features
 ad_fts = ad_fts[ad_fts[:, 0] != -1]
 reduction_tracker = ReductionTracker(ad_fts)
->>>>>>> aeeb5649
 
 print(f"eval only: loading model '{eval_model_id}' from path '{model_dir}'")
 model.load_state_dict(torch.load(os.path.join(model_dir, f"{eval_model_id}.pth"), map_location=device)['model_state_dict'])
