import os
import numpy as np
import polars as pl
import torch
from functools import cached_property
from sklearn.preprocessing import OrdinalEncoder
from torch.utils.data.dataset import Dataset
from typing import NamedTuple


class AdBatch(NamedTuple):
    adgroup_id: np.array
    cate_id: np.array
    brand_id: np.array
    rel_ad_freqs: np.array


class UserBatch(NamedTuple):
    user: np.array


class TaobaoInteractionsSeqBatch(NamedTuple):
    user_feats: UserBatch
    ad_feats: np.array
    is_click: np.array
    timestamp: np.array
    is_padding: np.array

MAX_SEQ_LEN = 100

class TaobaoDataset(Dataset):

    def __init__(
        self, data_dir, min_ad_clicks, mode = "train", sequence_mode = False,
        user_features = ["user", "gender", "age", "shopping", "occupation"],    # all features by default
        ad_features = ["cate", "brand", "customer", "campaign", "adgroup"],     # all features by default
        conditional_masking = False    # maps ad feature tuples to next feature subset in same order as provided
    ):
        assert mode in ["pretrain", "finetune", "train", "test"], "mode must be pretrain, finetune, train, or test"
        assert not (conditional_masking and sequence_mode), "Can only support one of conditional masking and sequence mode at a time"
        assert "user" in user_features, f"Missing user id in user features: {user_features}"
        assert "adgroup" in ad_features, f"Missing ad id in ad features: {ad_features}"
        
        user_profile_parquet = os.path.join(data_dir, f"user_profile_{min_ad_clicks}.parquet")
        ad_feature_parquet = os.path.join(data_dir, f"ad_feature_{min_ad_clicks}.parquet")
        interactions_parquet = os.path.join(data_dir, f"interaction_seq_{min_ad_clicks}.parquet" if sequence_mode else f"interactions_{min_ad_clicks}.parquet")
        
        assert os.path.isfile(user_profile_parquet), f"Cannot find user_profile file {user_profile_parquet}. Please generate using data_preprocess_encode.ipynb"
        assert os.path.isfile(ad_feature_parquet), f"Cannot find ad_feature file {ad_feature_parquet}. Please generate using data_preprocess_encode.ipynb"
        assert os.path.isfile(interactions_parquet), f"Cannot find interactions file {interactions_parquet}. Please generate using data_preprocess.ipynb"

        self.mode = mode
        self.interaction_mapping = {-1: "ad_non_click" ,0: "browse", 1: "ad_click", 2: "favorite", 3: "add_to_cart", 4: "purchase"}
        self.conditional_masking = conditional_masking
        self.sequence_mode = sequence_mode

        self.user_feats = list(user_features)
        self.user_profile = pl.read_parquet(user_profile_parquet).select(self.user_feats).unique()
        self.user_encoder = OrdinalEncoder(dtype=np.uint32).fit(self.user_profile)
        self.user_encoder.set_output(transform="polars")

        self.ad_feats = list(ad_features)
        self.ad_feature = pl.read_parquet(ad_feature_parquet).select(self.ad_feats).unique()
        self.ad_encoder = OrdinalEncoder(dtype=np.int32, encoded_missing_value=-1).fit(self.ad_feature)
        self.ad_encoder.set_output(transform="polars")

        self.input_dims = [user.shape[0] for user in self.user_encoder.categories_]
        self.output_dims = [category.shape[0] for category in self.ad_encoder.categories_]
        
        if self.conditional_masking:
            polars_transformed_ad_feats: pl.DataFrame = self.ad_encoder.transform(self.ad_feature)
            self.ad_features = polars_transformed_ad_feats.unique().to_numpy()
        
            self.conditional_mappings = []
            for i in range(1, len(self.ad_feats)):
                conditional_map = (
                    polars_transformed_ad_feats
                    .select(self.ad_feats[:i+1])
                    .group_by(self.ad_feats[:i])
                    .agg(
                        pl.col(self.ad_feats[i]).unique()
                    )
                    .to_pandas()
                )
                conditional_map.index = list(zip(*[conditional_map[self.ad_feats[j]] for j in range(i)]))
                self.conditional_mappings.append(conditional_map.to_dict()[self.ad_feats[i]])
        
<<<<<<< HEAD
        interactions = pl.read_parquet(interactions_parquet)
        if sequence_mode:
            self.user_data = interactions.select(self.user_feats).to_numpy().squeeze()
            self.seq_lens = interactions.select("seq_len").to_series().to_numpy()
            self.ads_data = [interactions.select(feat).to_series().to_numpy() for feat in (*self.ad_feats, "rel_ad_freq")]
            self.interaction_data = interactions.select("btag").to_series().to_numpy()
            self.timestamps = interactions.select("timestamp").to_series().to_numpy()
            self.padded_masks = interactions.select("padded_mask").to_series().to_numpy()
            self.test_indices = interactions.select("is_test").to_series().to_numpy()
            if self.mode != "test":
                test_indices = np.nonzero(self.test_indices)
                for ads_feat in self.ads_data:
                    ads_feat[test_indices] = 0
                self.interaction_data[test_indices] = 0
                self.timestamps[test_indices] = 0
                self.padded_masks[test_indices] = True
                self.seq_lens = self.seq_lens - 1
=======
        if mode == "pretrain":
            raw_data = train_data.filter(pl.col("adgroup").is_null())
        elif mode == "finetune":
            raw_data = train_data.drop_nulls("adgroup")
        elif mode == "train":
            raw_data = train_data
        elif mode == "test":
            raw_data = pl.concat([
                train_data.drop_nulls("adgroup").with_columns(pl.lit(0).alias("is_test")),
                test_data.with_columns(pl.lit(1).alias("is_test")),
            ])

        # self.user_data = self.user_encoder.transform(raw_data.select(self.user_feats))
        # self.ads_data = self.ad_encoder.transform(raw_data.select(self.ad_feats))
        
        # self.interaction_mapping = {-1: "non_ad_click", 0: "browse", 1: "ad_click", 2: "favorite", 3: "add_to_cart", 4: "purchase"}
        # self.interaction_data = raw_data.select("btag", "timestamp")
        
        # transformed_data = (pl
        #     .concat([self.user_data, self.ads_data, self.interaction_data], how="horizontal")
        #     .select(pl.all(), (pl.len().over("adgroup") / len(self.interaction_data)).cast(pl.Float32).alias("rel_ad_freq"))
        # )
        
        if sequence_mode:
            user_features.remove("user")
            if mode != "test":
                sequences = (raw_data
                    .select(pl.all(), (pl.len().over("adgroup") / len(raw_data)).cast(pl.Float32).alias("rel_ad_freq"))
                    .sort("user", "timestamp")
                    .with_columns(pl.when(pl.col("btag") == -1).then(0).otherwise(1).alias("btag_zeroed"))
                    .group_by_dynamic(
                        index_column=pl.int_range(pl.len()),
                        every="10i",
                        period=f"{MAX_SEQ_LEN}i",
                        by="user"
                    )
                    .agg(
                        pl.col(user_features).first(),
                        pl.col(*self.ad_feats, "rel_ad_freq", "btag", "timestamp"),
                        pl.sum("btag_zeroed").alias("click_cnt"),
                        seq_len=pl.col("btag").len()
                    )
                    .filter(pl.col("click_cnt") >= min_ad_clicks-1)
                    .drop(["click_cnt", "literal"])
                )

            else:
                sorted_data = (raw_data
                    .select(pl.all(), (pl.len().over("adgroup") / len(raw_data)).cast(pl.Float32).alias("rel_ad_freq"))
                    .sort(["user", "is_test", "timestamp"], descending=[False, True, True])
                    .with_columns(
                        (pl.col("timestamp").cum_count().over("user")-1).alias("row_num")
                    )
                    .with_columns((pl.col("row_num") // MAX_SEQ_LEN).alias("chunk_id"))
                    .filter(pl.col("chunk_id") == 0)
                    .sort("user", "timestamp", "is_test")
                )

                sequences = (sorted_data
                    .group_by(["user", "chunk_id"],  maintain_order=True)
                    .agg(
                        pl.col(user_features).first(), 
                        pl.col(*self.ad_feats, "rel_ad_freq", "btag", "timestamp"), 
                        seq_len=pl.col("btag").len()
                        )
                    .drop("chunk_id")
                )

            max_seq_len = sequences.select(pl.col("seq_len").max()).item()
            self.sequence_data = (sequences
                .with_columns(pad_len=max_seq_len-pl.col("seq_len"))
                .select(
                    pl.col(self.user_feats),
                    *(pl.col(feat).list.concat(
                        pl.lit(0, dtype=pl.UInt32).repeat_by(pl.col("pad_len"))
                    ).list.to_array(max_seq_len) for feat in [*self.ad_feats, "rel_ad_freq", "btag", "timestamp"]),
                    padded_mask = pl.lit(False).repeat_by(pl.col("seq_len")).list.concat(
                        pl.lit(True).repeat_by(pl.col("pad_len"))
                    ).list.to_array(max_seq_len)
                )
            )
            self.user_data = self.sequence_data.select(self.user_feats).to_numpy().squeeze()
            self.ads_data = [self.sequence_data.select(feat).to_series().to_numpy() for feat in (*self.ad_feats, "rel_ad_freq")]
            self.interaction_data = self.sequence_data.select("btag").to_series().to_numpy()
            self.timestamps = self.sequence_data.select("timestamp").to_series().to_numpy()
            self.padded_masks = self.sequence_data.select("padded_mask").to_series().to_numpy()
>>>>>>> aeeb5649
        else:
            if mode == "pretrain":
                interactions = interactions.filter(pl.col("adgroup").is_null())
            elif mode == "finetune":
                interactions = interactions.drop_nulls("adgroup").filter(~pl.col("is_test"))
            elif mode == "train":
                interactions = interactions.filter(~pl.col("is_test"))
            elif mode == "test":
                interactions = interactions.filter(pl.col("is_test"))
            
            self.user_data = interactions.select(self.user_feats).to_numpy().squeeze()
            self.ads_data = interactions.select(self.ad_feats).to_numpy().squeeze()
            self.interaction_data = interactions.select("btag").to_series().to_numpy()
            self.timestamps = interactions.select("timestamp").to_series().to_numpy()
        
        del interactions
    
    @cached_property
    def n_users(self):
        return len(self.user_profile["user"].unique())

    @cached_property
    def n_ads(self):
        return len(self.ad_feature["adgroup"].unique())
    
    @cached_property
    def n_brands(self):
        return len(self.ad_feature["brand"].unique())

    @cached_property
    def n_cates(self):
        return len(self.ad_feature["cate"].unique())
    
    def get_index(self):
        transformed_ad_feats = self.ad_encoder.transform(self.ad_feature).sort("adgroup")
        batch = []
        for feat_name in self.ad_feats:
            batch.append(torch.tensor(transformed_ad_feats[feat_name].to_numpy()))
        batch.append(None)
        return AdBatch(*batch)
    
    def __len__(self):
        return len(self.timestamps)
    
    def __getitem__(self, idx):
        if self.sequence_mode:
            max_batch_len = self.seq_lens[idx].max()
            return TaobaoInteractionsSeqBatch(
                UserBatch(self.user_data[idx].astype(np.int32)),
                AdBatch(*([ads_feat[idx, :max_batch_len] for ads_feat in self.ads_data])),
                self.interaction_data[idx, :max_batch_len],
                self.timestamps[idx, :max_batch_len].astype(np.int32),
                self.padded_masks[idx, :max_batch_len]
            )
        else:
            user_data, ads_data, timestamps, interactions = self.user_data[idx], self.ads_data[idx], self.timestamps[idx], self.interaction_data[idx]
            ads_masks = []
            for i, dim in enumerate(self.output_dims[1:]):
                mask_indices = self.conditional_mappings[i][tuple(ads_data[:i+1].tolist())]
                mask = np.ones(dim, dtype=bool)
                mask[mask_indices] = False
                ads_masks.append(mask)
            return user_data, ads_data, ads_masks, timestamps, interactions<|MERGE_RESOLUTION|>--- conflicted
+++ resolved
@@ -85,25 +85,24 @@
                 conditional_map.index = list(zip(*[conditional_map[self.ad_feats[j]] for j in range(i)]))
                 self.conditional_mappings.append(conditional_map.to_dict()[self.ad_feats[i]])
         
-<<<<<<< HEAD
-        interactions = pl.read_parquet(interactions_parquet)
-        if sequence_mode:
-            self.user_data = interactions.select(self.user_feats).to_numpy().squeeze()
-            self.seq_lens = interactions.select("seq_len").to_series().to_numpy()
-            self.ads_data = [interactions.select(feat).to_series().to_numpy() for feat in (*self.ad_feats, "rel_ad_freq")]
-            self.interaction_data = interactions.select("btag").to_series().to_numpy()
-            self.timestamps = interactions.select("timestamp").to_series().to_numpy()
-            self.padded_masks = interactions.select("padded_mask").to_series().to_numpy()
-            self.test_indices = interactions.select("is_test").to_series().to_numpy()
-            if self.mode != "test":
-                test_indices = np.nonzero(self.test_indices)
-                for ads_feat in self.ads_data:
-                    ads_feat[test_indices] = 0
-                self.interaction_data[test_indices] = 0
-                self.timestamps[test_indices] = 0
-                self.padded_masks[test_indices] = True
-                self.seq_lens = self.seq_lens - 1
-=======
+#         interactions = pl.read_parquet(interactions_parquet)
+#         if sequence_mode:
+#             self.user_data = interactions.select(self.user_feats).to_numpy().squeeze()
+#             self.seq_lens = interactions.select("seq_len").to_series().to_numpy()
+#             self.ads_data = [interactions.select(feat).to_series().to_numpy() for feat in (*self.ad_feats, "rel_ad_freq")]
+#             self.interaction_data = interactions.select("btag").to_series().to_numpy()
+#             self.timestamps = interactions.select("timestamp").to_series().to_numpy()
+#             self.padded_masks = interactions.select("padded_mask").to_series().to_numpy()
+#             self.test_indices = interactions.select("is_test").to_series().to_numpy()
+#             if self.mode != "test":
+#                 test_indices = np.nonzero(self.test_indices)
+#                 for ads_feat in self.ads_data:
+#                     ads_feat[test_indices] = 0
+#                 self.interaction_data[test_indices] = 0
+#                 self.timestamps[test_indices] = 0
+#                 self.padded_masks[test_indices] = True
+#                 self.seq_lens = self.seq_lens - 1
+
         if mode == "pretrain":
             raw_data = train_data.filter(pl.col("adgroup").is_null())
         elif mode == "finetune":
@@ -190,7 +189,7 @@
             self.interaction_data = self.sequence_data.select("btag").to_series().to_numpy()
             self.timestamps = self.sequence_data.select("timestamp").to_series().to_numpy()
             self.padded_masks = self.sequence_data.select("padded_mask").to_series().to_numpy()
->>>>>>> aeeb5649
+
         else:
             if mode == "pretrain":
                 interactions = interactions.filter(pl.col("adgroup").is_null())
